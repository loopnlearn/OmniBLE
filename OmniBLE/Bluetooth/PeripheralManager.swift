//
//  PeripheralManager.swift
//  xDripG5
//
//  Copyright © 2017 LoopKit Authors. All rights reserved.
//

import CoreBluetooth
import Foundation
import os.log

class PeripheralManager: NSObject {

    // TODO: Make private
    let log = OSLog(category: "PeripheralManager")

    ///
    /// This is mutable, because CBPeripheral instances can seemingly become invalid, and need to be periodically re-fetched from CBCentralManager
    var peripheral: CBPeripheral {
        didSet {
            guard oldValue !== peripheral else {
                return
            }

            log.error("Replacing peripheral reference %{public}@ -> %{public}@", oldValue, peripheral)

            oldValue.delegate = nil
            peripheral.delegate = self

            queue.sync {
                self.needsConfiguration = true
            }
        }
    }

    var dataQueue: [Data] = []
    var dataEvent: (() -> Void)?
    var cmdQueue: [Data] = []
    var cmdEvent: (() -> Void)?
    let queueLock = NSCondition()

    /// The dispatch queue used to serialize operations on the peripheral
    let queue = DispatchQueue(label: "com.loopkit.PeripheralManager.queue", qos: .unspecified)

    private let sessionQueue: OperationQueue = {
        let queue = OperationQueue()
        queue.name = "com.randallknutson.OmniBLE.OmnipodDevice.sessionQueue"
        queue.maxConcurrentOperationCount = 1

        return queue
    }()

    /// The condition used to signal command completion
    let commandLock = NSCondition()

    /// The required conditions for the operation to complete
    private var commandConditions = [CommandCondition]()

    /// Any error surfaced during the active operation
    private var commandError: Error?

    private(set) weak var central: CBCentralManager?

    let configuration: Configuration

    // Confined to `queue`
    private var needsConfiguration = true

    weak var delegate: PeripheralManagerDelegate? {
        didSet {
            queue.sync {
                needsConfiguration = true
            }
        }
    }

    init(peripheral: CBPeripheral, configuration: Configuration, centralManager: CBCentralManager) {
        self.peripheral = peripheral
        self.central = centralManager
        self.configuration = configuration

        super.init()

        peripheral.delegate = self

        assertConfiguration()
    }
}


// MARK: - Nested types
extension PeripheralManager {
    struct Configuration {
        var serviceCharacteristics: [CBUUID: [CBUUID]] = [:]
        var notifyingCharacteristics: [CBUUID: [CBUUID]] = [:]
        var valueUpdateMacros: [CBUUID: (_ manager: PeripheralManager) -> Void] = [:]
    }

    enum CommandCondition {
        case notificationStateUpdate(characteristicUUID: CBUUID, enabled: Bool)
        case valueUpdate(characteristic: CBCharacteristic, matching: ((Data?) -> Bool)?)
        case write(characteristic: CBCharacteristic)
        case discoverServices
        case discoverCharacteristicsForService(serviceUUID: CBUUID)
    }
}

protocol PeripheralManagerDelegate: AnyObject {
    func peripheralManager(_ manager: PeripheralManager, didUpdateValueFor characteristic: CBCharacteristic)

    func peripheralManager(_ manager: PeripheralManager, didReadRSSI RSSI: NSNumber, error: Error?)

    func peripheralManagerDidUpdateName(_ manager: PeripheralManager)

    func completeConfiguration(for manager: PeripheralManager) throws

    func reconnectLatestPeripheral()
<<<<<<< HEAD
=======

    func waitForPeripheral()
>>>>>>> 3a644998
}


// MARK: - Operation sequence management
extension PeripheralManager {
    func configureAndRun(_ block: @escaping (_ manager: PeripheralManager) -> Void) -> (() -> Void) {
        return {
            if !self.needsConfiguration && self.peripheral.services == nil {
                self.log.error("Configured peripheral has no services. Reconfiguring…")
            }

<<<<<<< HEAD
=======
            if self.delegate == nil {
              self.log.error("PeripheralManager delegate is nil")
            }

>>>>>>> 3a644998
            // TODO: Reconnect the peripheral
            if self.peripheral.state == .disconnected {
              self.log.info("Peripheral is not connected - connecting...")
              // TODO: This might throw... Also - thread-safety?
              if let delegate = self.delegate {
                  delegate.reconnectLatestPeripheral()
              }
            }

<<<<<<< HEAD
=======
             // TODO: Reconnect the peripheral
            if self.peripheral.state == .connecting {
              self.log.info("Peripheral is still connecting - waiting...")
              // TODO: This might throw... Also - thread-safety?
              if let delegate = self.delegate {
                  delegate.waitForPeripheral()
              }
            }

>>>>>>> 3a644998
            if self.needsConfiguration || self.peripheral.services == nil {
                do {
                    try self.applyConfiguration()
                    self.needsConfiguration = false

                    if let delegate = self.delegate {
                        try delegate.completeConfiguration(for: self)
                        self.log.default("Delegate configuration notified")
                    }

                    self.log.default("Peripheral configuration completed")
                } catch let error {
                    self.log.error("Error applying peripheral configuration: %@", String(describing: error))
                    // Will retry
                }
            }

            block(self)
        }
    }

    func perform(_ block: @escaping (_ manager: PeripheralManager) -> Void) {
        queue.async(execute: configureAndRun(block))
    }

    private func assertConfiguration() {
        perform { (_) in
            // Intentionally empty to trigger configuration if necessary
        }
    }

    private func applyConfiguration(discoveryTimeout: TimeInterval = 2) throws {
        try discoverServices(configuration.serviceCharacteristics.keys.map { $0 }, timeout: discoveryTimeout)

        for service in peripheral.services ?? [] {
            guard let characteristics = configuration.serviceCharacteristics[service.uuid] else {
                // Not all services may have characteristics
                continue
            }

            try discoverCharacteristics(characteristics, for: service, timeout: discoveryTimeout)
        }

        for (serviceUUID, characteristicUUIDs) in configuration.notifyingCharacteristics {
            guard let service = peripheral.services?.itemWithUUID(serviceUUID) else {
                throw PeripheralManagerError.unknownCharacteristic
            }

            for characteristicUUID in characteristicUUIDs {
                guard let characteristic = service.characteristics?.itemWithUUID(characteristicUUID) else {
                    throw PeripheralManagerError.unknownCharacteristic
                }

                guard !characteristic.isNotifying else {
                    continue
                }

                try setNotifyValue(true, for: characteristic, timeout: discoveryTimeout)
            }
        }
    }
}


// MARK: - Synchronous Commands
extension PeripheralManager {
    /// - Throws: PeripheralManagerError
    func runCommand(timeout: TimeInterval, command: () -> Void) throws {
        // Prelude
        dispatchPrecondition(condition: .onQueue(queue))
        guard central?.state == .poweredOn && peripheral.state == .connected else {
            self.log.info("runCommand guard failed - bluetooth not running or peripheral not connected: peripheral %@", peripheral)
            throw PeripheralManagerError.notReady
        }

        commandLock.lock()

        defer {
            commandLock.unlock()
        }

        guard commandConditions.isEmpty else {
            throw PeripheralManagerError.emptyValue
        }

        // Run
        command()

        guard !commandConditions.isEmpty else {
            // If the command didn't add any conditions, then finish immediately
            return
        }

        // Postlude
        let signaled = commandLock.wait(until: Date(timeIntervalSinceNow: timeout))

        defer {
            commandError = nil
            commandConditions = []
        }

        guard signaled else {
            self.log.info("runCommand lock timeout reached - not signalled")
            throw PeripheralManagerError.notReady
        }

        if let error = commandError {
            throw PeripheralManagerError.cbPeripheralError(error)
        }
    }

    /// It's illegal to call this without first acquiring the commandLock
    ///
    /// - Parameter condition: The condition to add
    func addCondition(_ condition: CommandCondition) {
        dispatchPrecondition(condition: .onQueue(queue))
        commandConditions.append(condition)
    }

    func discoverServices(_ serviceUUIDs: [CBUUID], timeout: TimeInterval) throws {
        let servicesToDiscover = peripheral.servicesToDiscover(from: serviceUUIDs)

        guard servicesToDiscover.count > 0 else {
            return
        }

        try runCommand(timeout: timeout) {
            addCondition(.discoverServices)

            peripheral.discoverServices(serviceUUIDs)
        }
    }

    func discoverCharacteristics(_ characteristicUUIDs: [CBUUID], for service: CBService, timeout: TimeInterval) throws {
        let characteristicsToDiscover = peripheral.characteristicsToDiscover(from: characteristicUUIDs, for: service)

        guard characteristicsToDiscover.count > 0 else {
            return
        }

        try runCommand(timeout: timeout) {
            addCondition(.discoverCharacteristicsForService(serviceUUID: service.uuid))

            peripheral.discoverCharacteristics(characteristicsToDiscover, for: service)
        }
    }

    /// - Throws: PeripheralManagerError
    func setNotifyValue(_ enabled: Bool, for characteristic: CBCharacteristic, timeout: TimeInterval) throws {
        try runCommand(timeout: timeout) {
            addCondition(.notificationStateUpdate(characteristicUUID: characteristic.uuid, enabled: enabled))

            peripheral.setNotifyValue(enabled, for: characteristic)
        }
    }

    /// - Throws: PeripheralManagerError
    func readValue(for characteristic: CBCharacteristic, timeout: TimeInterval) throws -> Data? {
        try runCommand(timeout: timeout) {
            addCondition(.valueUpdate(characteristic: characteristic, matching: nil))

            peripheral.readValue(for: characteristic)
        }

        return characteristic.value
    }

    /// - Throws: PeripheralManagerError
//    func wait(for characteristic: CBCharacteristic, timeout: TimeInterval) throws -> Data {
//        try runCommand(timeout: timeout) {
//            addCondition(.valueUpdate(characteristic: characteristic, matching: nil))
//        }
//
//        guard let value = characteristic.value else {
//            throw PeripheralManagerError.timeout
//        }
//
//        return value
//    }

    /// - Throws: PeripheralManagerError
    func writeValue(_ value: Data, for characteristic: CBCharacteristic, type: CBCharacteristicWriteType, timeout: TimeInterval) throws {
        try runCommand(timeout: timeout) {
            if case .withResponse = type {
                addCondition(.write(characteristic: characteristic))
            }

            peripheral.writeValue(value, for: characteristic, type: type)
        }
    }
}

extension PeripheralManager {
    public override var debugDescription: String {
        var items = [
            "## PeripheralManager",
            "peripheral: \(peripheral)",
        ]
        queue.sync {
            items.append("needsConfiguration: \(needsConfiguration)")
        }
        return items.joined(separator: "\n")
    }
}

// MARK: - Delegate methods executed on the central's queue
extension PeripheralManager: CBPeripheralDelegate {

    func peripheral(_ peripheral: CBPeripheral, didDiscoverServices error: Error?) {
        commandLock.lock()

        if let index = commandConditions.firstIndex(where: { (condition) -> Bool in
            if case .discoverServices = condition {
                return true
            } else {
                return false
            }
        }) {
            commandConditions.remove(at: index)
            commandError = error

            if commandConditions.isEmpty {
                commandLock.broadcast()
            }
        }

        commandLock.unlock()
    }

    func peripheral(_ peripheral: CBPeripheral, didDiscoverCharacteristicsFor service: CBService, error: Error?) {
        commandLock.lock()

        if let index = commandConditions.firstIndex(where: { (condition) -> Bool in
            if case .discoverCharacteristicsForService(serviceUUID: service.uuid) = condition {
                return true
            } else {
                return false
            }
        }) {
            commandConditions.remove(at: index)
            commandError = error

            if commandConditions.isEmpty {
                commandLock.broadcast()
            }
        }

        commandLock.unlock()
    }

    func peripheral(_ peripheral: CBPeripheral, didUpdateNotificationStateFor characteristic: CBCharacteristic, error: Error?) {
        commandLock.lock()

        if let index = commandConditions.firstIndex(where: { (condition) -> Bool in
            if case .notificationStateUpdate(characteristicUUID: characteristic.uuid, enabled: characteristic.isNotifying) = condition {
                return true
            } else {
                return false
            }
        }) {
            commandConditions.remove(at: index)
            commandError = error

            if commandConditions.isEmpty {
                commandLock.broadcast()
            }
        }

        commandLock.unlock()
    }

    func peripheral(_ peripheral: CBPeripheral, didWriteValueFor characteristic: CBCharacteristic, error: Error?) {
        commandLock.lock()

        if let index = commandConditions.firstIndex(where: { (condition) -> Bool in
            if case .write(characteristic: characteristic) = condition {
                return true
            } else {
                return false
            }
        }) {
            commandConditions.remove(at: index)
            commandError = error

            if commandConditions.isEmpty {
                commandLock.broadcast()
            }
        }

        commandLock.unlock()
    }

    func peripheral(_ peripheral: CBPeripheral, didUpdateValueFor characteristic: CBCharacteristic, error: Error?) {
        commandLock.lock()

        var notifyDelegate = false

        if let macro = configuration.valueUpdateMacros[characteristic.uuid] {
            macro(self)
        }

        if let index = commandConditions.firstIndex(where: { (condition) -> Bool in
            if case .valueUpdate(characteristic: characteristic, matching: let matching) = condition {
                return matching?(characteristic.value) ?? true
            } else {
                return false
            }
        }) {
            commandConditions.remove(at: index)
            commandError = error

            if commandConditions.isEmpty {
                commandLock.broadcast()
            }
        } else if commandConditions.isEmpty {
            notifyDelegate = true // execute after the unlock
        }

        commandLock.unlock()

        if notifyDelegate {
            // If we weren't expecting this notification, pass it along to the delegate
            delegate?.peripheralManager(self, didUpdateValueFor: characteristic)
        }
    }

    func peripheral(_ peripheral: CBPeripheral, didReadRSSI RSSI: NSNumber, error: Error?) {
        delegate?.peripheralManager(self, didReadRSSI: RSSI, error: error)
    }

    func peripheralDidUpdateName(_ peripheral: CBPeripheral) {
        delegate?.peripheralManagerDidUpdateName(self)
    }
}


extension PeripheralManager: CBCentralManagerDelegate {
    func centralManagerDidUpdateState(_ central: CBCentralManager) {
        switch central.state {
        case .poweredOn:
            assertConfiguration()
        default:
            break
        }
    }

    func centralManager(_ central: CBCentralManager, didConnect peripheral: CBPeripheral) {
        switch peripheral.state {
        case .connected:
            assertConfiguration()
        default:
            break
        }
    }
}

extension CBPeripheral {
    func getCommandCharacteristic() -> CBCharacteristic? {
        guard let service = services?.itemWithUUID(OmnipodServiceUUID.service.cbUUID) else {
            return nil
        }

        return service.characteristics?.itemWithUUID(OmnipodCharacteristicUUID.command.cbUUID)
    }

    func getDataCharacteristic() -> CBCharacteristic? {
        guard let service = services?.itemWithUUID(OmnipodServiceUUID.service.cbUUID) else {
            return nil
        }

        return service.characteristics?.itemWithUUID(OmnipodCharacteristicUUID.data.cbUUID)
    }
}

// MARK: - Command session management
extension PeripheralManager {
    public func runSession(withName name: String , _ block: @escaping () -> Void) {
        self.log.default("Scheduling session %{public}@", name)
        sessionQueue.addOperation({ [weak self] in
            self?.perform { (manager) in
                manager.log.default("======================== %{public}@ ===========================", name)
                block()
                manager.log.default("------------------------ %{public}@ ---------------------------", name)
            }
        })
    }
}<|MERGE_RESOLUTION|>--- conflicted
+++ resolved
@@ -115,11 +115,8 @@
     func completeConfiguration(for manager: PeripheralManager) throws
 
     func reconnectLatestPeripheral()
-<<<<<<< HEAD
-=======
 
     func waitForPeripheral()
->>>>>>> 3a644998
 }
 
 
@@ -131,13 +128,10 @@
                 self.log.error("Configured peripheral has no services. Reconfiguring…")
             }
 
-<<<<<<< HEAD
-=======
             if self.delegate == nil {
               self.log.error("PeripheralManager delegate is nil")
             }
 
->>>>>>> 3a644998
             // TODO: Reconnect the peripheral
             if self.peripheral.state == .disconnected {
               self.log.info("Peripheral is not connected - connecting...")
@@ -147,8 +141,6 @@
               }
             }
 
-<<<<<<< HEAD
-=======
              // TODO: Reconnect the peripheral
             if self.peripheral.state == .connecting {
               self.log.info("Peripheral is still connecting - waiting...")
@@ -158,7 +150,6 @@
               }
             }
 
->>>>>>> 3a644998
             if self.needsConfiguration || self.peripheral.services == nil {
                 do {
                     try self.applyConfiguration()

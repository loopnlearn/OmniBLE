--- conflicted
+++ resolved
@@ -28,11 +28,11 @@
     public var primingNeverAttempted: Bool {
         return self.rawValue < SetupProgress.startingPrime.rawValue
     }
-    
+
     public var primingNeeded: Bool {
         return self.rawValue < SetupProgress.priming.rawValue
     }
-    
+
     public var needsInitialBasalSchedule: Bool {
         return self.rawValue < SetupProgress.initialBasalScheduleSet.rawValue
     }
@@ -47,15 +47,15 @@
 // extension Locked where T == PodState {
 // }
 public struct PodState: RawRepresentable, Equatable, CustomDebugStringConvertible {
-    
+
     public typealias RawValue = [String: Any]
-    
+
     public let address: UInt32
     public let ltk: Data
     public var eapAkaSequenceNumber: Int
-    
+
     public var bleIdentifier: String
-    
+
     public var activatedAt: Date?
     public var expiresAt: Date?  // set based on StatusResponse timeActive and can change with Pod clock drift and/or system time change
 
@@ -104,13 +104,9 @@
         }
         return active
     }
-    
-<<<<<<< HEAD
-    public init(address: UInt32, ltk: Data, firmwareVersion: String, bleFirmwareVersion: String, lotNo: UInt64, lotSeq: UInt32, productId: UInt8, messageTransportState: MessageTransportState? = nil)
+
+    public init(address: UInt32, ltk: Data, firmwareVersion: String, bleFirmwareVersion: String, lotNo: UInt64, lotSeq: UInt32, productId: UInt8, messageTransportState: MessageTransportState? = nil, bleIdentifier: String)
     {
-=======
-    public init(address: UInt32, ltk: Data, firmwareVersion: String, bleFirmwareVersion: String, lotNo: UInt64, lotSeq: UInt32, messageTransportState: MessageTransportState? = nil, bleIdentifier: String) {
->>>>>>> 4973bf6c
         self.address = address
         self.ltk = ltk
         self.firmwareVersion = firmwareVersion
@@ -130,11 +126,11 @@
         self.eapAkaSequenceNumber = 1
         self.bleIdentifier = bleIdentifier
     }
-    
+
     public var unfinishedSetup: Bool {
         return setupProgress != .completed
     }
-    
+
     public var readyForCannulaInsertion: Bool {
         guard let primeFinishTime = self.primeFinishTime else {
             return false
@@ -154,7 +150,7 @@
     public var isFaulted: Bool {
         return fault != nil || setupProgress == .activationTimeout || setupProgress == .podIncompatible
     }
-    
+
     public mutating func increaseEapAkaSequenceNumber() -> Int {
         self.eapAkaSequenceNumber += 1
         return eapAkaSequenceNumber
@@ -163,16 +159,16 @@
     public mutating func advanceToNextNonce() {
         // Dash nonce is a fixed value and is never advanced
     }
-    
+
     public var currentNonce: UInt32 {
         let fixedNonceValue: UInt32 = 0x494E532E // Dash pods requires this particular fixed value
         return fixedNonceValue
     }
-    
+
     public mutating func resyncNonce(syncWord: UInt16, sentNonce: UInt32, messageSequenceNum: Int) {
         print("resyncNonce() called!") // Should never be called for Dash!
     }
-    
+
     private mutating func updatePodTimes(timeActive: TimeInterval) -> Date {
         let now = Date()
         let activatedAtComputed = now - timeActive
@@ -220,7 +216,7 @@
             unfinalizedTempBasal = nil
         }
     }
-    
+
     private mutating func updateDeliveryStatus(deliveryStatus: DeliveryStatus) {
         finalizeFinishedDoses()
 
@@ -289,7 +285,7 @@
             else {
                 return nil
             }
-        
+
         self.address = address
         self.ltk = Data(hex: ltkString)
         self.eapAkaSequenceNumber = eapAkaSequenceNumber
@@ -297,15 +293,12 @@
         self.bleFirmwareVersion = bleFirmwareVersion
         self.lotNo = lotNo
         self.lotSeq = lotSeq
-<<<<<<< HEAD
         if let productId = rawValue["productId"] as? UInt8 {
             self.productId = productId
         } else {
             self.productId = dashProductId
         }
-=======
         self.bleIdentifier = bleIdentifier
->>>>>>> 4973bf6c
 
 
         if let activatedAt = rawValue["activatedAt"] as? Date {
@@ -359,13 +352,13 @@
         } else {
             self.lastInsulinMeasurements = nil
         }
-        
+
         if let rawFinalizedDoses = rawValue["finalizedDoses"] as? [UnfinalizedDose.RawValue] {
             self.finalizedDoses = rawFinalizedDoses.compactMap( { UnfinalizedDose(rawValue: $0) } )
         } else {
             self.finalizedDoses = []
         }
-        
+
         if let rawFault = rawValue["fault"] as? DetailedStatus.RawValue,
            let fault = DetailedStatus(rawValue: rawFault),
            fault.faultEventCode.faultType != .noFaults
@@ -374,13 +367,13 @@
         } else {
             self.fault = nil
         }
-        
+
         if let alarmsRawValue = rawValue["alerts"] as? UInt8 {
             self.activeAlertSlots = AlertSet(rawValue: alarmsRawValue)
         } else {
             self.activeAlertSlots = .none
         }
-        
+
         if let setupProgressRaw = rawValue["setupProgress"] as? Int,
             let setupProgress = SetupProgress(rawValue: setupProgressRaw)
         {
@@ -389,7 +382,7 @@
             // Migrate
             self.setupProgress = .completed
         }
-        
+
         if let messageTransportStateRaw = rawValue["messageTransportState"] as? MessageTransportState.RawValue,
             let messageTransportState = MessageTransportState(rawValue: messageTransportStateRaw)
         {
@@ -417,10 +410,10 @@
                 .slot7: .expirationAdvisoryAlarm(alarmTime: 0, duration: 0)
             ]
         }
-        
+
         self.primeFinishTime = rawValue["primeFinishTime"] as? Date
     }
-    
+
     public var rawValue: RawValue {
         var rawValue: RawValue = [
             "address": address,
@@ -438,11 +431,11 @@
             "setupProgress": setupProgress.rawValue,
             "bleIdentifier": bleIdentifier
             ]
-        
+
         if let unfinalizedBolus = self.unfinalizedBolus {
             rawValue["unfinalizedBolus"] = unfinalizedBolus.rawValue
         }
-        
+
         if let unfinalizedTempBasal = self.unfinalizedTempBasal {
             rawValue["unfinalizedTempBasal"] = unfinalizedTempBasal.rawValue
         }
@@ -458,7 +451,7 @@
         if let lastInsulinMeasurements = self.lastInsulinMeasurements {
             rawValue["lastInsulinMeasurements"] = lastInsulinMeasurements.rawValue
         }
-        
+
         if let fault = self.fault {
             rawValue["fault"] = fault.rawValue
         }
@@ -487,9 +480,9 @@
 
         return rawValue
     }
-    
+
     // MARK: - CustomDebugStringConvertible
-    
+
     public var debugDescription: String {
         return [
             "### PodState",

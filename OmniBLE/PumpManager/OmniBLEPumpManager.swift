--- conflicted
+++ resolved
@@ -1528,13 +1528,8 @@
         // Round to nearest supported volume
         let enactUnits = roundToSupportedBolusVolume(units: units)
 
-<<<<<<< HEAD
-        let acknowledgementBeep = activationType.isAutomatic ? beepPreference.shouldBeepForAutomaticBolus : beepPreference.shouldBeepForManualCommand
+        let acknowledgementBeep = self.beepPreference.shouldBeepForCommand(automatic: activationType.isAutomatic)
         let completionBeep = beepPreference.shouldBeepForManualCommand && !activationType.isAutomatic
-=======
-        let acknowledgementBeep = self.beepPreference.shouldBeepForCommand(automatic: automatic)
-        let completionBeep = beepPreference.shouldBeepForManualCommand && !automatic
->>>>>>> 5a09761c
 
         self.podComms.runSession(withName: "Bolus") { (result) in
             let session: PodCommsSession
